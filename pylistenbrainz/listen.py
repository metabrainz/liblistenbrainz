# pylistenbrainz - A simple client library for ListenBrainz
# Copyright (C) 2020 Param Singh <iliekcomputers@gmail.com>
#
# This program is free software: you can redistribute it and/or modify
# it under the terms of the GNU General Public License as published by
# the Free Software Foundation, either version 3 of the License, or
# (at your option) any later version.
#
# This program is distributed in the hope that it will be useful,
# but WITHOUT ANY WARRANTY; without even the implied warranty of
# MERCHANTABILITY or FITNESS FOR A PARTICULAR PURPOSE.  See the
# GNU General Public License for more details.
#
# You should have received a copy of the GNU General Public License
# along with this program.  If not, see <https://www.gnu.org/licenses/>.

LISTEN_TYPE_SINGLE = 'single'
LISTEN_TYPE_IMPORT = 'import'
LISTEN_TYPE_PLAYING_NOW = 'playing_now'

LISTEN_TYPES = (
    LISTEN_TYPE_SINGLE,
    LISTEN_TYPE_IMPORT,
    LISTEN_TYPE_PLAYING_NOW,
)

class Listen:
    def __init__(
        self,
        track_name,
        artist_name,
        listened_at=None,
        release_name=None,
        recording_mbid=None,
        artist_mbids=None,
        release_mbid=None,
        tags=None,
        release_group_mbid=None,
        work_mbids=None,
        tracknumber=None,
        spotify_id=None,
        listening_from=None,
        isrc=None,
        additional_info=None,
<<<<<<< HEAD
        mbid_mapping=None,
        username=None
=======
        username=None,
        recording_msid=None,
>>>>>>> f2bf5835
    ):
        """ Creates a Listen.

        Needs at least a track name and an artist name.

        :param track_name: the name of the track
        :type track_name: str
        :param artist_name: the name of the artist
        :type artist_name: str
        :param listened_at: the unix timestamp at which the user listened to this listen
        :type listened_at: int, optional
        :param release_name: the name of the MusicBrainz release the track is a part of
        :type release_name: str, optional
        :param recording_mbid: the MusicBrainz ID of this listen's recording
        :type recording_mbid: str, optional
        :param artist_mbids: the MusicBrainz IDs of this listen's artists
        :type artist_mbids: List[str], optional
        :param release_mbid: the MusicBrainz ID of this listen's release
        :type release_mbid: str, optional
        :param tags: a list of user defined tags for this recording, each listen can only have at most 50
            tags and each tag must be shorter than 64 characters.
        :type tags: List[str], optional
        :param release_group_mbid: A MusicBrainz Release Group ID of the release group this
            recording was played from.
        :type release_group_mbid: str, optional
        :param work_mbids: A list of MusicBrainz Work IDs that may be associated with this recording.
        :type work_mbids: List[str], optional
        :param tracknumber: The tracknumber of the recording. This first recording on a release is tracknumber 1.
        :type tracknumber: int, optional
        :param spotify_id: The Spotify track URL associated with this
            recording. e.g.: http://open.spotify.com/track/1rrgWMXGCGHru5bIRxGFV0
        :type spotify_id: str, optional
        :param listening_from: the source of the listen, for example: 'spotify' or 'vlc',
        :type listening_from: str, optional
        :param isrc: The ISRC code associated with the recording.
        :type isrc: str, optional
        :param additional_info: a dict containing any additional fields that should be submitted with the listen.
        :type additional_info: dict, optional
        :param username: the username of the user to whom this listen belongs
        :type username: str, optional
        :param recording_msid: the MSID of this listen's recording
        :type recording_msid: str, optional
        :return: A listen object with the passed properties
        :rtype: Listen
        """
        self.listened_at = listened_at
        self.track_name = track_name
        self.artist_name = artist_name
        self.release_name = release_name
        self.recording_mbid = recording_mbid
        self.artist_mbids = artist_mbids or []
        self.release_mbid = release_mbid
        self.tags = tags or []
        self.release_group_mbid = release_group_mbid or []
        self.work_mbids = work_mbids or []
        self.tracknumber = tracknumber
        self.spotify_id = spotify_id
        self.listening_from = listening_from
        self.isrc = isrc
        self.additional_info = additional_info or {}
        self.mbid_mapping = mbid_mapping or {}
        self.username = username
        self.recording_msid = recording_msid


    def _to_submit_payload(self):
        # create the additional_info dict first
        additional_info = self.additional_info
        if self.recording_mbid:
            additional_info['recording_mbid'] = self.recording_mbid
        if self.artist_mbids:
            additional_info['artist_mbids'] = self.artist_mbids
        if self.release_mbid:
            additional_info['release_mbid'] = self.release_mbid
        if self.tags:
            additional_info['tags'] = self.tags
        if self.release_group_mbid:
            additional_info['release_group_mbid'] = self.release_group_mbid
        if self.work_mbids:
            additional_info['work_mbids'] = self.work_mbids
        if self.tracknumber is not None:
            additional_info['tracknumber'] = self.tracknumber
        if self.spotify_id:
            additional_info['spotify_id'] = self.spotify_id
        if self.listening_from:
            additional_info['listening_from'] = self.listening_from
        if self.isrc:
            additional_info['isrc'] = self.isrc

        # create track_metadata now and put additional_info into it if it makes sense
        track_metadata = {
            'track_name': self.track_name,
            'artist_name': self.artist_name,
        }
        if self.release_name:
            track_metadata['release_name'] = self.release_name
        if additional_info:
            track_metadata['additional_info'] = additional_info

        # create final payload and put track metadata into it
        payload = {
            'track_metadata': track_metadata,
        }
        if self.listened_at is not None:
            payload['listened_at'] = self.listened_at

        return payload<|MERGE_RESOLUTION|>--- conflicted
+++ resolved
@@ -42,13 +42,8 @@
         listening_from=None,
         isrc=None,
         additional_info=None,
-<<<<<<< HEAD
         mbid_mapping=None,
-        username=None
-=======
-        username=None,
         recording_msid=None,
->>>>>>> f2bf5835
     ):
         """ Creates a Listen.
 
